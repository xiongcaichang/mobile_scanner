import 'dart:async';
import 'dart:io';

import 'package:flutter/cupertino.dart';
import 'package:flutter/foundation.dart';
import 'package:flutter/services.dart';
import 'package:mobile_scanner/mobile_scanner.dart';
import 'package:mobile_scanner/src/objects/barcode_utility.dart';

/// The [MobileScannerController] holds all the logic of this plugin,
/// where as the [MobileScanner] class is the frontend of this plugin.
class MobileScannerController {
  MobileScannerController({
    this.facing = CameraFacing.back,
    this.ratio,
    this.torchEnabled = false,
    this.formats,
    this.autoResume = true,
    this.returnImage = false,
  });

  /// Select which camera should be used.
  ///
  /// Default: CameraFacing.back
  final CameraFacing facing;

  /// Analyze the image in 4:3 or 16:9
  ///
  /// Only on Android
  final Ratio? ratio;

  /// Enable or disable the torch (Flash)
  ///
  /// Default: disabled
  final bool torchEnabled;

  /// Set to true if you want to return the image buffer with the Barcode event
  ///
  /// Only supported on iOS and Android
  final bool returnImage;

  /// If provided, the scanner will only detect those specific formats
  ///
  /// WARNING: On iOS, only 1 format is supported
  final List<BarcodeFormat>? formats;

  /// Whether to automatically resume the camera when the application is resumed
  bool autoResume;

  /// Sets the barcode stream
  StreamController<Barcode> barcodesController = StreamController.broadcast();
  Stream<Barcode> get barcodes => barcodesController.stream;

  static const MethodChannel _methodChannel =
      MethodChannel('dev.steenbakker.mobile_scanner/scanner/method');
  static const EventChannel _eventChannel =
      EventChannel('dev.steenbakker.mobile_scanner/scanner/event');

  /// Listen to events from the platform specific code
  late final StreamSubscription events = _eventChannel
      .receiveBroadcastStream()
      .listen((data) => _handleEvent(data as Map));

  /// A notifier that provides several arguments about the MobileScanner
  final ValueNotifier<MobileScannerArguments?> arguments = ValueNotifier(null);

<<<<<<< HEAD
  /// A notifier that provides the state of the Torch (Flash)
  final ValueNotifier<TorchState> torchState = ValueNotifier(TorchState.off);
=======
  void handleEvent(Map event) {
    final name = event['name'];
    final data = event['data'];
    final binaryData = event['binaryData'];
    switch (name) {
      case 'torchState':
        final state = TorchState.values[data as int? ?? 0];
        torchState.value = state;
        break;
      case 'barcode':
        final image = returnImage ? event['image'] as Uint8List : null;
        final barcode = Barcode.fromNative(data as Map? ?? {}, image);
        barcodesController.add(barcode);
        break;
      case 'barcodeMac':
        barcodesController.add(
          Barcode(
            rawValue: (data as Map)['payload'] as String?,
          ),
        );
        break;
      case 'barcodeWeb':
        final bytes = (binaryData as List).cast<int>();
        barcodesController.add(
          Barcode(
            rawValue: data as String?,
            rawBytes: Uint8List.fromList(bytes),
          ),
        );
        break;
      default:
        throw UnimplementedError();
    }
  }
>>>>>>> 9ada47cc

  /// A notifier that provides the state of which camera is being used
  late final ValueNotifier<CameraFacing> cameraFacingState =
      ValueNotifier(facing);

  bool isStarting = false;
  bool _hasTorch = false;

  /// Start barcode scanning. This will first check if the required permissions
  /// are set.
  Future<void> start({CameraFacing? cameraFacingOverride}) async {
    debugPrint('Hashcode controller: $hashCode');
    if (isStarting) {
      throw Exception('mobile_scanner: Called start() while already starting.');
    }
    isStarting = true;

    // Check authorization status
    if (!kIsWeb) {
      MobileScannerState state = MobileScannerState
          .values[await _methodChannel.invokeMethod('state') as int? ?? 0];
      switch (state) {
        case MobileScannerState.undetermined:
          final bool result =
              await _methodChannel.invokeMethod('request') as bool? ?? false;
          state = result
              ? MobileScannerState.authorized
              : MobileScannerState.denied;
          break;
        case MobileScannerState.denied:
          isStarting = false;
          throw PlatformException(code: 'NO ACCESS');
        case MobileScannerState.authorized:
          break;
      }
    }

    CameraFacing facingToUse = CameraFacing.back;

    if (cameraFacingOverride != null) {
      facingToUse = cameraFacingOverride;
    } else {
      facingToUse = facing;
    }

    cameraFacingState.value = facingToUse;

    // Set the starting arguments for the camera
    final Map startArguments = {};
    startArguments['facing'] = facingToUse.index;
    if (ratio != null) startArguments['ratio'] = ratio;
    startArguments['torch'] = torchEnabled;

    if (formats != null) {
      if (Platform.isAndroid) {
        startArguments['formats'] = formats!.map((e) => e.index).toList();
      } else if (Platform.isIOS || Platform.isMacOS) {
        startArguments['formats'] = formats!.map((e) => e.rawValue).toList();
      }
    }
    startArguments['returnImage'] = true;

    // Start the camera with arguments
    Map<String, dynamic>? startResult = {};
    try {
      startResult = await _methodChannel.invokeMapMethod<String, dynamic>(
        'start',
        startArguments,
      );
    } on PlatformException catch (error) {
      debugPrint('${error.code}: ${error.message}');
      isStarting = false;
      return;
    }

    if (startResult == null) {
      isStarting = false;
      throw PlatformException(code: 'INITIALIZATION ERROR');
    }

    _hasTorch = startResult['torchable'] as bool? ?? false;
    if (_hasTorch && torchEnabled) {
      torchState.value = TorchState.on;
    }

    if (kIsWeb) {
      arguments.value = MobileScannerArguments(
        webId: startResult['ViewID'] as String?,
        size: Size(
          startResult['videoWidth'] as double? ?? 0,
          startResult['videoHeight'] as double? ?? 0,
        ),
        hasTorch: _hasTorch,
      );
    } else {
      arguments.value = MobileScannerArguments(
        textureId: startResult['textureId'] as int?,
        size: toSize(startResult['size'] as Map? ?? {}),
        hasTorch: _hasTorch,
      );
    }

    isStarting = false;
  }

  /// Stops the camera, but does not dispose this controller.
  Future<void> stop() async {
    try {
      await _methodChannel.invokeMethod('stop');
    } on PlatformException catch (error) {
      debugPrint('${error.code}: ${error.message}');
    }
  }

  /// Switches the torch on or off.
  ///
  /// Only works if torch is available.
  Future<void> toggleTorch() async {
    if (!_hasTorch) {
      debugPrint('Device has no torch/flash.');
      return;
    }

    final TorchState state =
        torchState.value == TorchState.off ? TorchState.on : TorchState.off;

    try {
      await _methodChannel.invokeMethod('torch', state.index);
      torchState.value = state;
    } on PlatformException catch (error) {
      debugPrint('${error.code}: ${error.message}');
    }
  }

  /// Switches the torch on or off.
  ///
  /// Only works if torch is available.
  Future<void> switchCamera() async {
    try {
      await _methodChannel.invokeMethod('stop');
    } on PlatformException catch (error) {
      debugPrint(
        '${error.code}: camera is stopped! Please start before switching camera.',
      );
      return;
    }
    final CameraFacing facingToUse =
        facing == CameraFacing.back ? CameraFacing.front : CameraFacing.back;
    await start(cameraFacingOverride: facingToUse);
  }

  /// Handles a local image file.
  /// Returns true if a barcode or QR code is found.
  /// Returns false if nothing is found.
  ///
  /// [path] The path of the image on the devices
  Future<bool> analyzeImage(String path) async {
    return _methodChannel
        .invokeMethod<bool>('analyzeImage', path)
        .then<bool>((bool? value) => value ?? false);
  }

  /// Disposes the MobileScannerController and closes all listeners.
  ///
  /// If you call this, you cannot use this controller object anymore.
  void dispose() {
    stop();
    events.cancel();
    barcodesController.close();
  }

  /// Handles a returning event from the platform side
  void _handleEvent(Map event) {
    final name = event['name'];
    final data = event['data'];

    switch (name) {
      case 'torchState':
        final state = TorchState.values[data as int? ?? 0];
        torchState.value = state;
        break;
      case 'barcode':
        final barcode = Barcode.fromNative(
            data as Map? ?? {}, event['image'] as Uint8List?);
        barcodesController.add(barcode);
        break;
      case 'barcodeMac':
        barcodesController.add(
          Barcode(
            rawValue: (data as Map)['payload'] as String?,
          ),
        );
        break;
      case 'barcodeWeb':
        barcodesController.add(Barcode(rawValue: data as String?));
        break;
      default:
        throw UnimplementedError();
    }
  }
}

enum Ratio { ratio_4_3, ratio_16_9 }

/// The facing of a camera.
enum CameraFacing {
  /// Front facing camera.
  front,

  /// Back facing camera.
  back,
}

enum MobileScannerState { undetermined, authorized, denied }

/// The state of torch.
enum TorchState {
  /// Torch is off.
  off,

  /// Torch is on.
  on,
}<|MERGE_RESOLUTION|>--- conflicted
+++ resolved
@@ -64,45 +64,8 @@
   /// A notifier that provides several arguments about the MobileScanner
   final ValueNotifier<MobileScannerArguments?> arguments = ValueNotifier(null);
 
-<<<<<<< HEAD
   /// A notifier that provides the state of the Torch (Flash)
   final ValueNotifier<TorchState> torchState = ValueNotifier(TorchState.off);
-=======
-  void handleEvent(Map event) {
-    final name = event['name'];
-    final data = event['data'];
-    final binaryData = event['binaryData'];
-    switch (name) {
-      case 'torchState':
-        final state = TorchState.values[data as int? ?? 0];
-        torchState.value = state;
-        break;
-      case 'barcode':
-        final image = returnImage ? event['image'] as Uint8List : null;
-        final barcode = Barcode.fromNative(data as Map? ?? {}, image);
-        barcodesController.add(barcode);
-        break;
-      case 'barcodeMac':
-        barcodesController.add(
-          Barcode(
-            rawValue: (data as Map)['payload'] as String?,
-          ),
-        );
-        break;
-      case 'barcodeWeb':
-        final bytes = (binaryData as List).cast<int>();
-        barcodesController.add(
-          Barcode(
-            rawValue: data as String?,
-            rawBytes: Uint8List.fromList(bytes),
-          ),
-        );
-        break;
-      default:
-        throw UnimplementedError();
-    }
-  }
->>>>>>> 9ada47cc
 
   /// A notifier that provides the state of which camera is being used
   late final ValueNotifier<CameraFacing> cameraFacingState =
@@ -274,19 +237,18 @@
     barcodesController.close();
   }
 
-  /// Handles a returning event from the platform side
-  void _handleEvent(Map event) {
+  void handleEvent(Map event) {
     final name = event['name'];
     final data = event['data'];
-
+    final binaryData = event['binaryData'];
     switch (name) {
       case 'torchState':
         final state = TorchState.values[data as int? ?? 0];
         torchState.value = state;
         break;
       case 'barcode':
-        final barcode = Barcode.fromNative(
-            data as Map? ?? {}, event['image'] as Uint8List?);
+        final image = returnImage ? event['image'] as Uint8List : null;
+        final barcode = Barcode.fromNative(data as Map? ?? {}, image);
         barcodesController.add(barcode);
         break;
       case 'barcodeMac':
@@ -297,6 +259,42 @@
         );
         break;
       case 'barcodeWeb':
+        final bytes = (binaryData as List).cast<int>();
+        barcodesController.add(
+          Barcode(
+            rawValue: data as String?,
+            rawBytes: Uint8List.fromList(bytes),
+          ),
+        );
+        break;
+      default:
+        throw UnimplementedError();
+    }
+  }
+
+  /// Handles a returning event from the platform side
+  void _handleEvent(Map event) {
+    final name = event['name'];
+    final data = event['data'];
+
+    switch (name) {
+      case 'torchState':
+        final state = TorchState.values[data as int? ?? 0];
+        torchState.value = state;
+        break;
+      case 'barcode':
+        final barcode = Barcode.fromNative(
+            data as Map? ?? {}, event['image'] as Uint8List?);
+        barcodesController.add(barcode);
+        break;
+      case 'barcodeMac':
+        barcodesController.add(
+          Barcode(
+            rawValue: (data as Map)['payload'] as String?,
+          ),
+        );
+        break;
+      case 'barcodeWeb':
         barcodesController.add(Barcode(rawValue: data as String?));
         break;
       default:
